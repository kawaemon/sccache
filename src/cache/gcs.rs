// Copyright 2017 Mozilla Foundation
// Copyright 2017 Google Inc.
//
// Licensed under the Apache License, Version 2.0 (the "License");
// you may not use this file except in compliance with the License.
// You may obtain a copy of the License at
//
//     http://www.apache.org/licenses/LICENSE-2.0
//
// Unless required by applicable law or agreed to in writing, software
// distributed under the License is distributed on an "AS IS" BASIS,
// WITHOUT WARRANTIES OR CONDITIONS OF ANY KIND, either express or implied.
// See the License for the specific language governing permissions and
// limitations under the License.

use std::{cell::RefCell, fmt, io, rc::Rc, time};

use crate::{
    cache::{Cache, CacheRead, CacheWrite, Storage},
    errors::*,
    util::HeadersExt,
};
use futures::{
    future::{self, Shared},
    Async, Future, Stream,
};
use hyper::Method;
use hyperx::header::{Authorization, Bearer, ContentLength, ContentType};
use percent_encoding::{utf8_percent_encode, AsciiSet, CONTROLS};
use reqwest::r#async::{Client, Request};
use serde::de;
use url::form_urlencoded;

/// Lifted from the url crate
/// https://url.spec.whatwg.org/#fragment-percent-encode-set
const FRAGMENT: &AsciiSet = &CONTROLS.add(b' ').add(b'"').add(b'<').add(b'>').add(b'`');

/// https://url.spec.whatwg.org/#path-percent-encode-set
const PATH: &AsciiSet = &FRAGMENT.add(b'#').add(b'?').add(b'{').add(b'}');

const PATH_SEGMENT: &AsciiSet = &PATH.add(b'/').add(b'%');

/// https://url.spec.whatwg.org/#query-state
const QUERY: &AsciiSet = &CONTROLS.add(b' ').add(b'"').add(b'#').add(b'<').add(b'>');

/// GCS bucket
struct Bucket {
    name: String,
    client: Client,
}

impl fmt::Display for Bucket {
    fn fmt(&self, f: &mut fmt::Formatter<'_>) -> fmt::Result {
        write!(f, "Bucket(name={})", self.name)
    }
}

impl Bucket {
    pub fn new(name: String) -> Result<Bucket> {
        let client = Client::new();

        Ok(Bucket { name, client })
    }

    fn get(&self, key: &str, cred_provider: &Option<GCSCredentialProvider>) -> SFuture<Vec<u8>> {
        let url = format!(
            "https://www.googleapis.com/download/storage/v1/b/{}/o/{}?alt=media",
            utf8_percent_encode(&self.name, PATH_SEGMENT),
            utf8_percent_encode(key, PATH_SEGMENT)
        );

        let client = self.client.clone();

        let creds_opt_future = if let Some(ref cred_provider) = *cred_provider {
            future::Either::A(
                cred_provider
                    .credentials(&self.client)
                    .map_err(|err| {
                        warn!("Error getting credentials: {:?}", err);
                        err
                    })
                    .map(Some),
            )
        } else {
            future::Either::B(future::ok(None))
        };

        Box::new(creds_opt_future.and_then(move |creds_opt| {
            let mut request = Request::new(Method::GET, url.parse().unwrap());
            if let Some(creds) = creds_opt {
                request
                    .headers_mut()
                    .set(Authorization(Bearer { token: creds.token }));
            }
            client
                .execute(request)
                .fwith_context(move || format!("failed GET: {}", url))
                .and_then(|res| {
                    if res.status().is_success() {
                        Ok(res.into_body())
                    } else {
                        Err(BadHttpStatusError(res.status()).into())
                    }
                })
                .and_then(|body| {
                    body.fold(Vec::new(), |mut body, chunk| {
                        body.extend_from_slice(&chunk);
                        Ok::<_, reqwest::Error>(body)
                    })
                    .fcontext("failed to read HTTP body")
                })
        }))
    }

    fn put(
        &self,
        key: &str,
        content: Vec<u8>,
        cred_provider: &Option<GCSCredentialProvider>,
    ) -> SFuture<()> {
        let url = format!(
            "https://www.googleapis.com/upload/storage/v1/b/{}/o?name={}&uploadType=media",
            utf8_percent_encode(&self.name, PATH_SEGMENT),
            utf8_percent_encode(key, QUERY)
        );

        let client = self.client.clone();

        let creds_opt_future = if let Some(ref cred_provider) = cred_provider {
            future::Either::A(cred_provider.credentials(&self.client).map(Some))
        } else {
            future::Either::B(future::ok(None))
        };

        Box::new(creds_opt_future.and_then(move |creds_opt| {
            let mut request = Request::new(Method::POST, url.parse().unwrap());
            {
                let headers = request.headers_mut();
                if let Some(creds) = creds_opt {
                    headers.set(Authorization(Bearer { token: creds.token }));
                }
                headers.set(ContentType::octet_stream());
                headers.set(ContentLength(content.len() as u64));
            }
            *request.body_mut() = Some(content.into());

            client.execute(request).then(|result| match result {
                Ok(res) => {
                    if res.status().is_success() {
                        trace!("PUT succeeded");
                        Ok(())
                    } else {
                        trace!("PUT failed with HTTP status: {}", res.status());
                        Err(BadHttpStatusError(res.status()).into())
                    }
                }
                Err(e) => {
                    trace!("PUT failed with error: {:?}", e);
                    Err(e.into())
                }
            })
        }))
    }
}

/// GCSCredentialProvider provides GCS OAUTH tokens.
///
/// It uses service account credentials to request tokens, and caches the result so that successive
/// calls to GCS APIs don't need to request new tokens.
pub struct GCSCredentialProvider {
    rw_mode: RWMode,
    sa_info: ServiceAccountInfo,
    cached_credentials: RefCell<Option<Shared<SFuture<GCSCredential>>>>,
}

/// ServiceAccountInfo either contains a URL to fetch the oauth token
/// or the service account key
pub enum ServiceAccountInfo {
    URL(String),
    AccountKey(ServiceAccountKey),
}

fn deserialize_gcp_key<'de, D>(deserializer: D) -> std::result::Result<Vec<u8>, D::Error>
where
    D: de::Deserializer<'de>,
{
    struct Visitor;

    impl<'de> de::Visitor<'de> for Visitor {
        type Value = Vec<u8>;

        fn expecting(&self, formatter: &mut fmt::Formatter<'_>) -> fmt::Result {
            formatter.write_str("private key string")
        }

        fn visit_str<E>(self, v: &str) -> std::result::Result<Self::Value, E>
        where
            E: de::Error,
        {
            // -----BEGIN PRIVATE KEY-----\n<key_data_with_newlines>\n-----END PRIVATE KEY-----\n
            let key_string = v
                .splitn(5, "-----")
                .nth(2)
                .ok_or_else(|| E::custom("invalid private key format"))?;

            // Strip out all of the newlines
            let key_string = key_string.split_whitespace().fold(
                String::with_capacity(key_string.len()),
                |mut s, line| {
                    s.push_str(line);
                    s
                },
            );

            base64::decode_config(key_string.as_bytes(), base64::STANDARD)
                .map_err(|e| E::custom(format!("failed to decode from base64 string: {}", e)))
        }
    }

    deserializer.deserialize_any(Visitor)
}

/// ServiceAccountKey is a subset of the information in the JSON service account credentials.
///
/// Note: by default, serde ignores extra fields when deserializing. This allows us to keep this
/// structure minimal and not list all the fields present in a service account credential file.
#[derive(Debug, Deserialize)]
pub struct ServiceAccountKey {
    #[serde(deserialize_with = "deserialize_gcp_key")]
    private_key: Vec<u8>,
    client_email: String,
    /// The URI we send the token requests to, eg https://oauth2.googleapis.com/token
    token_uri: String,
}

/// JwtClaims are the required claims that must be present in the OAUTH token request JWT.
#[derive(Serialize)]
struct JwtClaims<'a> {
    #[serde(rename = "iss")]
    issuer: &'a str,
    #[serde(rename = "aud")]
    audience: &'a str,
    #[serde(rename = "exp")]
    expiration: i64,
    #[serde(rename = "iat")]
    issued_at: i64,
    scope: &'a str,
}

/// TokenMsg is a subset of the information provided by GCS in response to an OAUTH token request.
///
/// Note: by default, serde ignores extra fields when deserializing. This allows us to keep this
/// structure minimal and not list all the fields present in the response.
#[derive(Deserialize)]
struct TokenMsg {
    access_token: String,
}

/// AuthResponse represents the json response body from taskcluster-auth.gcsCredentials endpoint
#[derive(Deserialize)]
struct AuthResponse {
    #[serde(rename = "accessToken")]
    access_token: String,
    #[serde(rename = "expireTime")]
    expire_time: String,
}

/// RWMode describes whether or not to attempt cache writes.
#[derive(Copy, Clone)]
pub enum RWMode {
    ReadOnly,
    ReadWrite,
}

/// GCSCredential is a GCS OAUTH token paired with an expiration time.
#[derive(Clone)]
pub struct GCSCredential {
    token: String,
    expiration_time: chrono::DateTime<chrono::offset::Utc>,
}

/// A basic JWT header, the alg defaults to HS256 and typ is automatically
/// set to `JWT`. All the other fields are optional.
#[derive(Serialize)]
struct Header<'a> {
    /// The type of JWS: it can only be "JWT" here
    ///
    /// Defined in [RFC7515#4.1.9](https://tools.ietf.org/html/rfc7515#section-4.1.9).
    pub typ: &'a str,
    /// The algorithm used
    ///
    /// Defined in [RFC7515#4.1.1](https://tools.ietf.org/html/rfc7515#section-4.1.1).
    pub alg: &'a str,
}

fn to_jwt_part<T: serde::Serialize>(input: &T) -> Result<String> {
    let json = serde_json::to_string(input)?;
    Ok(base64::encode_config(
        json.as_bytes(),
        base64::URL_SAFE_NO_PAD,
    ))
}

use ring::signature;

fn sign_rsa(
    signing_input: &str,
    key: &[u8],
    alg: &'static dyn signature::RsaEncoding,
) -> Result<String> {
    let key_pair =
<<<<<<< HEAD
        signature::RsaKeyPair::from_pkcs8(untrusted::Input::from(key).as_slice_less_safe())
            .map_err(|e| anyhow::anyhow!(format!("failed to deserialize rsa key: {}", e)))?;
=======
        signature::RsaKeyPair::from_pkcs8(key).context("failed to deserialize rsa key")?;
>>>>>>> b3f4727e

    let mut signature = vec![0; key_pair.public_modulus_len()];
    let rng = ring::rand::SystemRandom::new();
    key_pair
        .sign(alg, &rng, signing_input.as_bytes(), &mut signature)
        .map_err(|_| anyhow::anyhow!("failed to sign JWT claim"))?;

    Ok(base64::encode_config(&signature, base64::URL_SAFE_NO_PAD))
}

fn encode(header: &Header<'_>, claims: &JwtClaims<'_>, key: &[u8]) -> Result<String> {
    let encoded_header = to_jwt_part(header)?;
    let encoded_claims = to_jwt_part(claims)?;
    let signing_input = [encoded_header.as_ref(), encoded_claims.as_ref()].join(".");
    let signature = sign_rsa(&*signing_input, key, &signature::RSA_PKCS1_SHA256)?;

    Ok([signing_input, signature].join("."))
}

impl GCSCredentialProvider {
    pub fn new(rw_mode: RWMode, sa_info: ServiceAccountInfo) -> Self {
        GCSCredentialProvider {
            rw_mode,
            sa_info,
            cached_credentials: RefCell::new(None),
        }
    }

    fn auth_request_jwt(
        &self,
        sa_key: &ServiceAccountKey,
        expire_at: &chrono::DateTime<chrono::offset::Utc>,
    ) -> Result<String> {
        let scope = match self.rw_mode {
            RWMode::ReadOnly => "https://www.googleapis.com/auth/devstorage.readonly",
            RWMode::ReadWrite => "https://www.googleapis.com/auth/devstorage.read_write",
        };

        Ok(encode(
            &Header {
                typ: "JWT",
                alg: "RS256",
            },
            &JwtClaims {
                issuer: &sa_key.client_email,
                scope,
                audience: &sa_key.token_uri,
                expiration: expire_at.timestamp(),
                issued_at: chrono::offset::Utc::now().timestamp(),
            },
            &sa_key.private_key,
        )
        .unwrap())
    }

    fn request_new_token(
        &self,
        sa_key: &ServiceAccountKey,
        client: &Client,
    ) -> SFuture<GCSCredential> {
        let client = client.clone();
        let expires_at = chrono::offset::Utc::now() + chrono::Duration::minutes(59);
        let auth_jwt = self.auth_request_jwt(sa_key, &expires_at);
        let url = sa_key.token_uri.clone();

        // Request credentials
        Box::new(
            future::result(auth_jwt)
                .and_then(move |auth_jwt| {
                    let params = form_urlencoded::Serializer::new(String::new())
                        .append_pair("grant_type", "urn:ietf:params:oauth:grant-type:jwt-bearer")
                        .append_pair("assertion", &auth_jwt)
                        .finish();

                    let mut request = Request::new(Method::POST, url.parse().unwrap());
                    {
                        let headers = request.headers_mut();
                        headers.set(ContentType::form_url_encoded());
                        headers.set(ContentLength(params.len() as u64));
                    }
                    *request.body_mut() = Some(params.into());

                    client.execute(request).map_err(Into::into)
                })
                .and_then(move |res| {
                    if res.status().is_success() {
                        Ok(res.into_body())
                    } else {
                        Err(BadHttpStatusError(res.status()).into())
                    }
                })
                .and_then(move |body| {
                    // Concatenate body chunks into a single Vec<u8>
                    body.fold(Vec::new(), |mut body, chunk| {
                        body.extend_from_slice(&chunk);
                        Ok::<_, reqwest::Error>(body)
                    })
                    .fcontext("failed to read HTTP body")
                })
                .and_then(move |body| {
                    // Convert body to string and parse the token out of the response
                    let body_str = String::from_utf8(body)?;
                    let token_msg: TokenMsg = serde_json::from_str(&body_str)?;

                    Ok(GCSCredential {
                        token: token_msg.access_token,
                        expiration_time: expires_at,
                    })
                }),
        )
    }

    fn request_new_token_from_tcauth(&self, url: &str, client: &Client) -> SFuture<GCSCredential> {
        Box::new(
            client
                .get(url)
                .send()
                .map_err(Into::into)
                .and_then(move |res| {
                    if res.status().is_success() {
                        Ok(res.into_body())
                    } else {
                        Err(BadHttpStatusError(res.status()).into())
                    }
                })
                .and_then(move |body| {
                    body.fold(Vec::new(), |mut body, chunk| {
                        body.extend_from_slice(&chunk);
                        Ok::<_, reqwest::Error>(body)
                    })
                    .fcontext("failed to read HTTP body")
                })
                .and_then(move |body| {
                    let body_str = String::from_utf8(body)?;
                    let resp: AuthResponse = serde_json::from_str(&body_str)?;
                    Ok(GCSCredential {
                        token: resp.access_token,
                        expiration_time: resp.expire_time.parse()?,
                    })
                }),
        )
    }

    pub fn credentials(&self, client: &Client) -> SFuture<GCSCredential> {
        let mut future_opt = self.cached_credentials.borrow_mut();

        let needs_refresh = match Option::as_mut(&mut future_opt).map(|f| f.poll()) {
            None => true,
            Some(Ok(Async::Ready(ref creds))) => creds.expiration_time < chrono::offset::Utc::now(),
            _ => false,
        };

        if needs_refresh {
            let credentials = match self.sa_info {
                ServiceAccountInfo::AccountKey(ref sa_key) => {
                    self.request_new_token(sa_key, client)
                }
                ServiceAccountInfo::URL(ref url) => self.request_new_token_from_tcauth(url, client),
            };
            *future_opt = Some(credentials.shared());
        };

        Box::new(
            Option::as_mut(&mut future_opt)
                .unwrap()
                .clone()
                .then(|result| match result {
                    Ok(e) => Ok((*e).clone()),
                    Err(e) => Err(anyhow!(e.to_string())),
                }),
        )
    }
}

/// A cache that stores entries in Google Cloud Storage
pub struct GCSCache {
    /// The GCS bucket
    bucket: Rc<Bucket>,
    /// Credential provider for GCS
    credential_provider: Option<GCSCredentialProvider>,
    /// Read-only or not
    rw_mode: RWMode,
}

impl GCSCache {
    /// Create a new `GCSCache` storing data in `bucket`
    pub fn new(
        bucket: String,
        credential_provider: Option<GCSCredentialProvider>,
        rw_mode: RWMode,
    ) -> Result<GCSCache> {
        Ok(GCSCache {
            bucket: Rc::new(Bucket::new(bucket)?),
            rw_mode,
            credential_provider,
        })
    }
}

impl Storage for GCSCache {
    fn get(&self, key: &str) -> SFuture<Cache> {
        Box::new(
            self.bucket
                .get(&key, &self.credential_provider)
                .then(|result| match result {
                    Ok(data) => {
                        let hit = CacheRead::from(io::Cursor::new(data))?;
                        Ok(Cache::Hit(hit))
                    }
                    Err(e) => {
                        warn!("Got GCS error: {:?}", e);
                        Ok(Cache::Miss)
                    }
                }),
        )
    }

    fn put(&self, key: &str, entry: CacheWrite) -> SFuture<time::Duration> {
        if let RWMode::ReadOnly = self.rw_mode {
            return Box::new(future::ok(time::Duration::new(0, 0)));
        }

        let start = time::Instant::now();
        let data = match entry.finish() {
            Ok(data) => data,
            Err(e) => return Box::new(future::err(e)),
        };
        let bucket = self.bucket.clone();
        let response = bucket
            .put(&key, data, &self.credential_provider)
            .fcontext("failed to put cache entry in GCS");

        Box::new(response.map(move |_| start.elapsed()))
    }

    fn location(&self) -> String {
        format!("GCS, bucket: {}", self.bucket)
    }

    fn current_size(&self) -> SFuture<Option<u64>> {
        Box::new(future::ok(None))
    }
    fn max_size(&self) -> SFuture<Option<u64>> {
        Box::new(future::ok(None))
    }
}

#[test]
fn test_gcs_credential_provider() {
    const EXPIRE_TIME: &str = "3000-01-01T00:00:00.0Z";
    let addr = ([127, 0, 0, 1], 3000).into();
    let make_service = || {
        hyper::service::service_fn_ok(|_| {
            let token = serde_json::json!({
                "accessToken": "1234567890",
                "expireTime": EXPIRE_TIME,
            });
            hyper::Response::new(hyper::Body::from(token.to_string()))
        })
    };

    let server = hyper::Server::bind(&addr).serve(make_service);

    let credential_provider = GCSCredentialProvider::new(
        RWMode::ReadWrite,
        ServiceAccountInfo::URL("http://127.0.0.1:3000/".to_string()),
    );

    let client = Client::new();
    let cred_fut = credential_provider
        .credentials(&client)
        .map(move |credential| {
            assert_eq!(credential.token, "1234567890");
            assert_eq!(
                credential.expiration_time.timestamp(),
                EXPIRE_TIME
                    .parse::<chrono::DateTime<chrono::offset::Utc>>()
                    .unwrap()
                    .timestamp(),
            );
        })
        .map_err(move |err| panic!(err.to_string()));

    server.with_graceful_shutdown(cred_fut);
}<|MERGE_RESOLUTION|>--- conflicted
+++ resolved
@@ -309,12 +309,7 @@
     alg: &'static dyn signature::RsaEncoding,
 ) -> Result<String> {
     let key_pair =
-<<<<<<< HEAD
-        signature::RsaKeyPair::from_pkcs8(untrusted::Input::from(key).as_slice_less_safe())
-            .map_err(|e| anyhow::anyhow!(format!("failed to deserialize rsa key: {}", e)))?;
-=======
         signature::RsaKeyPair::from_pkcs8(key).context("failed to deserialize rsa key")?;
->>>>>>> b3f4727e
 
     let mut signature = vec![0; key_pair.public_modulus_len()];
     let rng = ring::rand::SystemRandom::new();
