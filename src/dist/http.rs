// Copyright 2016 Mozilla Foundation
//
// Licensed under the Apache License, Version 2.0 (the "License");
// you may not use this file except in compliance with the License.
// You may obtain a copy of the License at
//
//     http://www.apache.org/licenses/LICENSE-2.0
//
// Unless required by applicable law or agreed to in writing, software
// distributed under the License is distributed on an "AS IS" BASIS,
// WITHOUT WARRANTIES OR CONDITIONS OF ANY KIND, either express or implied.
// See the License for the specific language governing permissions and
// limitations under the License.
#[cfg(feature = "dist-client")]
pub use self::client::Client;
#[cfg(feature = "dist-server")]
pub use self::server::Server;
#[cfg(feature = "dist-server")]
pub use self::server::{
    ClientAuthCheck, ClientVisibleMsg, Scheduler, ServerAuthCheck, HEARTBEAT_TIMEOUT,
};

mod common {
    #[cfg(feature = "dist-client")]
    use futures::{Future, Stream};
    use hyperx::header;
    #[cfg(feature = "dist-server")]
    use std::collections::HashMap;
    use std::fmt;

    use crate::dist;

    use crate::errors::*;
    use crate::util::RequestExt;

    // Note that content-length is necessary due to https://github.com/tiny-http/tiny-http/issues/147
    pub trait ReqwestRequestBuilderExt: Sized {
        fn bincode<T: serde::Serialize + ?Sized>(self, bincode: &T) -> Result<Self>;
        fn bytes(self, bytes: Vec<u8>) -> Self;
        fn bearer_auth(self, token: String) -> Self;
    }
    impl ReqwestRequestBuilderExt for reqwest::RequestBuilder {
        fn bincode<T: serde::Serialize + ?Sized>(self, bincode: &T) -> Result<Self> {
            let bytes =
                bincode::serialize(bincode).context("Failed to serialize body to bincode")?;
            Ok(self.bytes(bytes))
        }
        fn bytes(self, bytes: Vec<u8>) -> Self {
            self.set_header(header::ContentType::octet_stream())
                .set_header(header::ContentLength(bytes.len() as u64))
                .body(bytes)
        }
        fn bearer_auth(self, token: String) -> Self {
            self.set_header(header::Authorization(header::Bearer { token }))
        }
    }
    impl ReqwestRequestBuilderExt for reqwest::r#async::RequestBuilder {
        fn bincode<T: serde::Serialize + ?Sized>(self, bincode: &T) -> Result<Self> {
            let bytes =
                bincode::serialize(bincode).context("Failed to serialize body to bincode")?;
            Ok(self.bytes(bytes))
        }
        fn bytes(self, bytes: Vec<u8>) -> Self {
            self.set_header(header::ContentType::octet_stream())
                .set_header(header::ContentLength(bytes.len() as u64))
                .body(bytes)
        }
        fn bearer_auth(self, token: String) -> Self {
            self.set_header(header::Authorization(header::Bearer { token }))
        }
    }

    pub fn bincode_req<T: serde::de::DeserializeOwned + 'static>(
        req: reqwest::RequestBuilder,
    ) -> Result<T> {
        // Work around tiny_http issue #151 by disabling HTTP pipeline with
        // `Connection: close`.
        let mut res = req.set_header(header::Connection::close()).send()?;
        let status = res.status();
        let mut body = vec![];
        res.copy_to(&mut body)
            .context("error reading response body")?;
        if !status.is_success() {
            Err(anyhow!(
                "Error {} (Headers={:?}): {}",
                status.as_u16(),
                res.headers(),
                String::from_utf8_lossy(&body)
            ))
        } else {
            bincode::deserialize(&body).map_err(Into::into)
        }
    }
    #[cfg(feature = "dist-client")]
    pub fn bincode_req_fut<T: serde::de::DeserializeOwned + 'static>(
        req: reqwest::r#async::RequestBuilder,
    ) -> SFuture<T> {
        Box::new(
            // Work around tiny_http issue #151 by disabling HTTP pipeline with
            // `Connection: close`.
            req.set_header(header::Connection::close())
                .send()
                .map_err(Into::into)
                .and_then(|res| {
                    let status = res.status();
                    res.into_body()
                        .concat2()
                        .map(move |b| (status, b))
                        .map_err(Into::into)
                })
                .and_then(|(status, body)| {
                    if !status.is_success() {
                        let errmsg = format!(
                            "Error {}: {}",
                            status.as_u16(),
                            String::from_utf8_lossy(&body)
                        );
                        if status.is_client_error() {
                            return f_err(HttpClientError(errmsg));
                        } else {
                            return f_err(anyhow!(errmsg));
                        }
                    }
                    match bincode::deserialize(&body) {
                        Ok(r) => f_ok(r),
                        Err(e) => f_err(e),
                    }
                }),
        )
    }

    #[derive(Clone, Debug, Serialize, Deserialize, Eq, PartialEq)]
    #[serde(deny_unknown_fields)]
    pub struct JobJwt {
        pub job_id: dist::JobId,
    }

    #[derive(Clone, Debug, Serialize, Deserialize)]
    #[serde(deny_unknown_fields)]
    pub enum AllocJobHttpResponse {
        Success {
            job_alloc: dist::JobAlloc,
            need_toolchain: bool,
            cert_digest: Vec<u8>,
        },
        Fail {
            msg: String,
        },
    }
    impl AllocJobHttpResponse {
        #[cfg(feature = "dist-server")]
        pub fn from_alloc_job_result(
            res: dist::AllocJobResult,
            certs: &HashMap<dist::ServerId, (Vec<u8>, Vec<u8>)>,
        ) -> Self {
            match res {
                dist::AllocJobResult::Success {
                    job_alloc,
                    need_toolchain,
                } => {
                    if let Some((digest, _)) = certs.get(&job_alloc.server_id) {
                        AllocJobHttpResponse::Success {
                            job_alloc,
                            need_toolchain,
                            cert_digest: digest.to_owned(),
                        }
                    } else {
                        AllocJobHttpResponse::Fail {
                            msg: format!(
                                "missing certificates for server {}",
                                job_alloc.server_id.addr()
                            ),
                        }
                    }
                }
                dist::AllocJobResult::Fail { msg } => AllocJobHttpResponse::Fail { msg },
            }
        }
    }

    #[derive(Clone, Debug, Serialize, Deserialize)]
    #[serde(deny_unknown_fields)]
    pub struct ServerCertificateHttpResponse {
        pub cert_digest: Vec<u8>,
        pub cert_pem: Vec<u8>,
    }

    #[derive(Clone, Serialize, Deserialize)]
    #[serde(deny_unknown_fields)]
    pub struct HeartbeatServerHttpRequest {
        pub jwt_key: Vec<u8>,
        pub num_cpus: usize,
        pub server_nonce: dist::ServerNonce,
        pub cert_digest: Vec<u8>,
        pub cert_pem: Vec<u8>,
    }
    // cert_pem is quite long so elide it (you can retrieve it by hitting the server url anyway)
    impl fmt::Debug for HeartbeatServerHttpRequest {
        fn fmt(&self, f: &mut fmt::Formatter<'_>) -> fmt::Result {
            let HeartbeatServerHttpRequest {
                jwt_key,
                num_cpus,
                server_nonce,
                cert_digest,
                cert_pem,
            } = self;
            write!(f, "HeartbeatServerHttpRequest {{ jwt_key: {:?}, num_cpus: {:?}, server_nonce: {:?}, cert_digest: {:?}, cert_pem: [...{} bytes...] }}", jwt_key, num_cpus, server_nonce, cert_digest, cert_pem.len())
        }
    }
    #[derive(Clone, Debug, Serialize, Deserialize)]
    #[serde(deny_unknown_fields)]
    pub struct RunJobHttpRequest {
        pub command: dist::CompileCommand,
        pub outputs: Vec<String>,
    }
}

pub mod urls {
    use crate::dist::{JobId, ServerId};

    pub fn scheduler_alloc_job(scheduler_url: &reqwest::Url) -> reqwest::Url {
        scheduler_url
            .join("/api/v1/scheduler/alloc_job")
            .expect("failed to create alloc job url")
    }
    pub fn scheduler_server_certificate(
        scheduler_url: &reqwest::Url,
        server_id: ServerId,
    ) -> reqwest::Url {
        scheduler_url
            .join(&format!(
                "/api/v1/scheduler/server_certificate/{}",
                server_id.addr()
            ))
            .expect("failed to create server certificate url")
    }
    pub fn scheduler_heartbeat_server(scheduler_url: &reqwest::Url) -> reqwest::Url {
        scheduler_url
            .join("/api/v1/scheduler/heartbeat_server")
            .expect("failed to create heartbeat url")
    }
    pub fn scheduler_job_state(scheduler_url: &reqwest::Url, job_id: JobId) -> reqwest::Url {
        scheduler_url
            .join(&format!("/api/v1/scheduler/job_state/{}", job_id))
            .expect("failed to create job state url")
    }
    pub fn scheduler_status(scheduler_url: &reqwest::Url) -> reqwest::Url {
        scheduler_url
            .join("/api/v1/scheduler/status")
            .expect("failed to create alloc job url")
    }

    pub fn server_assign_job(server_id: ServerId, job_id: JobId) -> reqwest::Url {
        let url = format!(
            "https://{}/api/v1/distserver/assign_job/{}",
            server_id.addr(),
            job_id
        );
        reqwest::Url::parse(&url).expect("failed to create assign job url")
    }
    pub fn server_submit_toolchain(server_id: ServerId, job_id: JobId) -> reqwest::Url {
        let url = format!(
            "https://{}/api/v1/distserver/submit_toolchain/{}",
            server_id.addr(),
            job_id
        );
        reqwest::Url::parse(&url).expect("failed to create submit toolchain url")
    }
    pub fn server_run_job(server_id: ServerId, job_id: JobId) -> reqwest::Url {
        let url = format!(
            "https://{}/api/v1/distserver/run_job/{}",
            server_id.addr(),
            job_id
        );
        reqwest::Url::parse(&url).expect("failed to create run job url")
    }
}

#[cfg(feature = "dist-server")]
mod server {
    use crate::jwt;
    use byteorder::{BigEndian, ReadBytesExt};
    use flate2::read::ZlibDecoder as ZlibReadDecoder;
    use rand::{rngs::OsRng, RngCore};
    use rouille::accept;
    use std::collections::HashMap;
    use std::io::Read;
    use std::net::SocketAddr;
    use std::result::Result as StdResult;
    use std::sync::atomic;
    use std::sync::Mutex;
    use std::thread;
    use std::time::Duration;
    use void::Void;

    use super::common::{
        bincode_req, AllocJobHttpResponse, HeartbeatServerHttpRequest, JobJwt,
        ReqwestRequestBuilderExt, RunJobHttpRequest, ServerCertificateHttpResponse,
    };
    use super::urls;
    use crate::dist::{
        self, AllocJobResult, AssignJobResult, HeartbeatServerResult, InputsReader, JobAuthorizer,
        JobId, JobState, RunJobResult, SchedulerStatusResult, ServerId, ServerNonce,
        SubmitToolchainResult, Toolchain, ToolchainReader, UpdateJobStateResult,
    };
    use crate::errors::*;

    const HEARTBEAT_INTERVAL: Duration = Duration::from_secs(30);
    const HEARTBEAT_ERROR_INTERVAL: Duration = Duration::from_secs(10);
    pub const HEARTBEAT_TIMEOUT: Duration = Duration::from_secs(90);

    fn create_https_cert_and_privkey(addr: SocketAddr) -> Result<(Vec<u8>, Vec<u8>, Vec<u8>)> {
        let rsa_key = openssl::rsa::Rsa::<openssl::pkey::Private>::generate(2048)
            .context("failed to generate rsa privkey")?;
        let privkey_pem = rsa_key
            .private_key_to_pem()
            .context("failed to create pem from rsa privkey")?;
        let privkey: openssl::pkey::PKey<openssl::pkey::Private> =
            openssl::pkey::PKey::from_rsa(rsa_key)
                .context("failed to create openssl pkey from rsa privkey")?;
        let mut builder =
            openssl::x509::X509::builder().context("failed to create x509 builder")?;

        // Populate the certificate with the necessary parts, mostly from mkcert in openssl
        builder
            .set_version(2)
            .context("failed to set x509 version")?;
        let serial_number = openssl::bn::BigNum::from_u32(0)
            .and_then(|bn| bn.to_asn1_integer())
            .context("failed to create openssl asn1 0")?;
        builder
            .set_serial_number(serial_number.as_ref())
            .context("failed to set x509 serial number")?;
        let not_before = openssl::asn1::Asn1Time::days_from_now(0)
            .context("failed to create openssl not before asn1")?;
        builder
            .set_not_before(not_before.as_ref())
            .context("failed to set not before on x509")?;
        let not_after = openssl::asn1::Asn1Time::days_from_now(365)
            .context("failed to create openssl not after asn1")?;
        builder
            .set_not_after(not_after.as_ref())
            .context("failed to set not after on x509")?;
        builder
            .set_pubkey(privkey.as_ref())
            .context("failed to set pubkey for x509")?;

        let mut name = openssl::x509::X509Name::builder()?;
        name.append_entry_by_nid(openssl::nid::Nid::COMMONNAME, &addr.to_string())?;
        let name = name.build();

        builder
            .set_subject_name(&name)
            .context("failed to set subject name")?;
        builder
            .set_issuer_name(&name)
            .context("failed to set issuer name")?;

        // Add the SubjectAlternativeName
        let extension = openssl::x509::extension::SubjectAlternativeName::new()
            .ip(&addr.ip().to_string())
            .build(&builder.x509v3_context(None, None))
            .context("failed to build SAN extension for x509")?;
        builder
            .append_extension(extension)
            .context("failed to append SAN extension for x509")?;

        // Add ExtendedKeyUsage
        let ext_key_usage = openssl::x509::extension::ExtendedKeyUsage::new()
            .server_auth()
            .build()
            .context("failed to build EKU extension for x509")?;
        builder
            .append_extension(ext_key_usage)
            .context("failes to append EKU extension for x509")?;

        // Finish the certificate
        builder
            .sign(&privkey, openssl::hash::MessageDigest::sha1())
            .context("failed to sign x509 with sha1")?;
        let cert: openssl::x509::X509 = builder.build();
        let cert_pem = cert.to_pem().context("failed to create pem from x509")?;
        let cert_digest = cert
            .digest(openssl::hash::MessageDigest::sha256())
            .context("failed to create digest of x509 certificate")?
            .as_ref()
            .to_owned();

        Ok((cert_digest, cert_pem, privkey_pem))
    }

    // Messages that are non-sensitive and can be sent to the client
    #[derive(Debug)]
    pub struct ClientVisibleMsg(String);
    impl ClientVisibleMsg {
        pub fn from_nonsensitive(s: String) -> Self {
            ClientVisibleMsg(s)
        }
    }

    pub trait ClientAuthCheck: Send + Sync {
        fn check(&self, token: &str) -> StdResult<(), ClientVisibleMsg>;
    }
    pub type ServerAuthCheck = Box<dyn Fn(&str) -> Option<ServerId> + Send + Sync>;

    const JWT_KEY_LENGTH: usize = 256 / 8;
    lazy_static! {
        static ref JWT_HEADER: jwt::Header = jwt::Header::new(jwt::Algorithm::HS256);
        static ref JWT_VALIDATION: jwt::Validation = jwt::Validation {
            leeway: 0,
            validate_exp: false,
            validate_nbf: false,
            aud: None,
            iss: None,
            sub: None,
            algorithms: vec![jwt::Algorithm::HS256],
        };
    }

    // Based on rouille::input::json::json_input
    #[derive(Debug)]
    pub enum RouilleBincodeError {
        BodyAlreadyExtracted,
        WrongContentType,
        ParseError(bincode::Error),
    }
    impl From<bincode::Error> for RouilleBincodeError {
        fn from(err: bincode::Error) -> RouilleBincodeError {
            RouilleBincodeError::ParseError(err)
        }
    }
    impl std::error::Error for RouilleBincodeError {
        fn source(&self) -> Option<&(dyn std::error::Error + 'static)> {
            match *self {
                RouilleBincodeError::ParseError(ref e) => Some(e),
                _ => None,
            }
        }
    }
    impl std::fmt::Display for RouilleBincodeError {
        fn fmt(
            &self,
            fmt: &mut std::fmt::Formatter<'_>,
        ) -> std::result::Result<(), std::fmt::Error> {
            write!(
                fmt,
                "{}",
                match *self {
                    RouilleBincodeError::BodyAlreadyExtracted => {
                        "the body of the request was already extracted"
                    }
                    RouilleBincodeError::WrongContentType => {
                        "the request didn't have a binary content type"
                    }
                    RouilleBincodeError::ParseError(_) => "error while parsing the bincode body",
                }
            )
        }
    }
    fn bincode_input<O>(request: &rouille::Request) -> std::result::Result<O, RouilleBincodeError>
    where
        O: serde::de::DeserializeOwned,
    {
        if let Some(header) = request.header("Content-Type") {
            if !header.starts_with("application/octet-stream") {
                return Err(RouilleBincodeError::WrongContentType);
            }
        } else {
            return Err(RouilleBincodeError::WrongContentType);
        }

        if let Some(mut b) = request.data() {
            bincode::deserialize_from::<_, O>(&mut b).map_err(From::from)
        } else {
            Err(RouilleBincodeError::BodyAlreadyExtracted)
        }
    }

    // Based on try_or_400 in rouille, but with logging
    #[derive(Serialize)]
    pub struct ErrJson {
        description: String,
        cause: Option<Box<ErrJson>>,
    }

    impl ErrJson {
        fn from_err<E: ?Sized + std::error::Error>(err: &E) -> ErrJson {
            let cause = err.source().map(ErrJson::from_err).map(Box::new);
            ErrJson {
                description: err.to_string(),
                cause,
            }
        }

        fn into_data(self) -> String {
            serde_json::to_string(&self).expect("infallible serialization for ErrJson failed")
        }
    }
    macro_rules! try_or_err_and_log {
        ($reqid:expr, $code:expr, $result:expr) => {
            match $result {
                Ok(r) => r,
                Err(err) => {
                    // TODO: would ideally just use error_chain
                    #[allow(unused_imports)]
                    use std::error::Error;
                    let mut err_msg = err.to_string();
                    let mut maybe_cause = err.source();
                    while let Some(cause) = maybe_cause {
                        err_msg.push_str(", caused by: ");
                        err_msg.push_str(&cause.to_string());
                        maybe_cause = cause.source();
                    }

                    warn!("Res {} error: {}", $reqid, err_msg);
                    let err: Box<dyn std::error::Error + 'static> = err.into();
                    let json = ErrJson::from_err(&*err);
                    return rouille::Response::json(&json).with_status_code($code);
                }
            }
        };
    }
    macro_rules! try_or_400_log {
        ($reqid:expr, $result:expr) => {
            try_or_err_and_log!($reqid, 400, $result)
        };
    }
    macro_rules! try_or_500_log {
        ($reqid:expr, $result:expr) => {
            try_or_err_and_log!($reqid, 500, $result)
        };
    }
    fn make_401_with_body(short_err: &str, body: ClientVisibleMsg) -> rouille::Response {
        rouille::Response {
            status_code: 401,
            headers: vec![(
                "WWW-Authenticate".into(),
                format!("Bearer error=\"{}\"", short_err).into(),
            )],
            data: rouille::ResponseBody::from_data(body.0),
            upgrade: None,
        }
    }
    fn make_401(short_err: &str) -> rouille::Response {
        make_401_with_body(short_err, ClientVisibleMsg(String::new()))
    }
    fn bearer_http_auth(request: &rouille::Request) -> Option<&str> {
        let header = request.header("Authorization")?;

        let mut split = header.splitn(2, |c| c == ' ');

        let authtype = split.next()?;
        if authtype != "Bearer" {
            return None;
        }

        split.next()
    }

    /// Return `content` as a bincode-encoded `Response`.
    pub fn bincode_response<T>(content: &T) -> rouille::Response
    where
        T: serde::Serialize,
    {
        let data = bincode::serialize(content).context("Failed to serialize response body");
        let data = try_or_500_log!("bincode body serialization", data);

        rouille::Response {
            status_code: 200,
            headers: vec![("Content-Type".into(), "application/octet-stream".into())],
            data: rouille::ResponseBody::from_data(data),
            upgrade: None,
        }
    }

    /// Return `content` as either a bincode or json encoded `Response`
    /// depending on the Accept header in `request`.
    pub fn prepare_response<T>(request: &rouille::Request, content: &T) -> rouille::Response
    where
        T: serde::Serialize,
    {
        accept!(request,
        "application/octet-stream" => bincode_response(content),
        "application/json" => rouille::Response::json(content),
        )
    }

    // Verification of job auth in a request
    macro_rules! job_auth_or_401 {
        ($request:ident, $job_authorizer:expr, $job_id:expr) => {{
            let verify_result = match bearer_http_auth($request) {
                Some(token) => $job_authorizer.verify_token($job_id, token),
                None => Err(anyhow!("no Authorization header")),
            };
            match verify_result {
                Ok(()) => (),
                Err(err) => {
                    let err: Box<dyn std::error::Error> = err.into();
                    let json = ErrJson::from_err(&*err);
                    return make_401_with_body("invalid_jwt", ClientVisibleMsg(json.into_data()));
                }
            }
        }};
    }
    // Generation and verification of job auth
    struct JWTJobAuthorizer {
        server_key: Vec<u8>,
    }
    impl JWTJobAuthorizer {
        fn new(server_key: Vec<u8>) -> Box<Self> {
            Box::new(Self { server_key })
        }
    }
    impl dist::JobAuthorizer for JWTJobAuthorizer {
        fn generate_token(&self, job_id: JobId) -> Result<String> {
            let claims = JobJwt { job_id };
<<<<<<< HEAD
            jwt::encode(
                &JWT_HEADER,
                &claims,
                &jwt::EncodingKey::from_secret(&self.server_key),
            )
            .map_err(|e| anyhow!("Failed to create JWT for job: {}", e))
        }
        fn verify_token(&self, job_id: JobId, token: &str) -> Result<()> {
            let valid_claims = JobJwt { job_id };
            jwt::decode(
                &token,
                &jwt::DecodingKey::from_secret(&self.server_key),
                &JWT_VALIDATION,
            )
            .map_err(|e| anyhow!("JWT decode failed: {}", e))
            .and_then(|res| {
                fn identical_t<T>(_: &T, _: &T) {}
                identical_t(&res.claims, &valid_claims);
                if res.claims == valid_claims {
                    Ok(())
                } else {
                    Err(anyhow!("mismatched claims"))
                }
            })
=======
            let key = jwt::EncodingKey::from_secret(&self.server_key);
            jwt::encode(&JWT_HEADER, &claims, &key)
                .map_err(|e| anyhow!("Failed to create JWT for job: {}", e))
        }
        fn verify_token(&self, job_id: JobId, token: &str) -> Result<()> {
            let valid_claims = JobJwt { job_id };
            let key = jwt::DecodingKey::from_secret(&self.server_key);
            jwt::decode(&token, &key, &JWT_VALIDATION)
                .map_err(|e| anyhow!("JWT decode failed: {}", e))
                .and_then(|res| {
                    fn identical_t<T>(_: &T, _: &T) {}
                    identical_t(&res.claims, &valid_claims);
                    if res.claims == valid_claims {
                        Ok(())
                    } else {
                        Err(anyhow!("mismatched claims"))
                    }
                })
>>>>>>> b3f4727e
        }
    }

    #[test]
    fn test_job_token_verification() {
        let ja = JWTJobAuthorizer::new(vec![1, 2, 2]);

        let job_id = JobId(55);
        let token = ja.generate_token(job_id).unwrap();

        let job_id2 = JobId(56);
        let token2 = ja.generate_token(job_id2).unwrap();

        let ja2 = JWTJobAuthorizer::new(vec![1, 2, 3]);

        // Check tokens are deterministic
        assert_eq!(token, ja.generate_token(job_id).unwrap());
        // Check token verification works
        assert!(ja.verify_token(job_id, &token).is_ok());
        assert!(ja.verify_token(job_id, &token2).is_err());
        assert!(ja.verify_token(job_id2, &token).is_err());
        assert!(ja.verify_token(job_id2, &token2).is_ok());
        // Check token verification with a different key fails
        assert!(ja2.verify_token(job_id, &token).is_err());
        assert!(ja2.verify_token(job_id2, &token2).is_err());
    }

    pub struct Scheduler<S> {
        public_addr: SocketAddr,
        handler: S,
        // Is this client permitted to use the scheduler?
        check_client_auth: Box<dyn ClientAuthCheck>,
        // Do we believe the server is who they appear to be?
        check_server_auth: ServerAuthCheck,
    }

    impl<S: dist::SchedulerIncoming + 'static> Scheduler<S> {
        pub fn new(
            public_addr: SocketAddr,
            handler: S,
            check_client_auth: Box<dyn ClientAuthCheck>,
            check_server_auth: ServerAuthCheck,
        ) -> Self {
            Self {
                public_addr,
                handler,
                check_client_auth,
                check_server_auth,
            }
        }

        pub fn start(self) -> Result<Void> {
            let Self {
                public_addr,
                handler,
                check_client_auth,
                check_server_auth,
            } = self;
            let requester = SchedulerRequester {
                client: Mutex::new(reqwest::Client::new()),
            };

            macro_rules! check_server_auth_or_err {
                ($request:ident) => {{
                    match bearer_http_auth($request).and_then(&*check_server_auth) {
                        Some(server_id) => {
                            let origin_ip = if let Some(header_val) = $request.header("X-Real-IP") {
                                trace!("X-Real-IP: {:?}", header_val);
                                match header_val.parse() {
                                    Ok(ip) => ip,
                                    Err(err) => {
                                        warn!(
                                            "X-Real-IP value {:?} could not be parsed: {:?}",
                                            header_val, err
                                        );
                                        return rouille::Response::empty_400();
                                    }
                                }
                            } else {
                                $request.remote_addr().ip()
                            };
                            if server_id.addr().ip() != origin_ip {
                                trace!("server ip: {:?}", server_id.addr().ip());
                                trace!("request ip: {:?}", $request.remote_addr().ip());
                                return make_401("invalid_bearer_token_mismatched_address");
                            } else {
                                server_id
                            }
                        }
                        None => return make_401("invalid_bearer_token"),
                    }
                }};
            }

            fn maybe_update_certs(
                client: &mut reqwest::Client,
                certs: &mut HashMap<ServerId, (Vec<u8>, Vec<u8>)>,
                server_id: ServerId,
                cert_digest: Vec<u8>,
                cert_pem: Vec<u8>,
            ) -> Result<()> {
                if let Some((saved_cert_digest, _)) = certs.get(&server_id) {
                    if saved_cert_digest == &cert_digest {
                        return Ok(());
                    }
                }
                info!(
                    "Adding new certificate for {} to scheduler",
                    server_id.addr()
                );
                let mut client_builder = reqwest::ClientBuilder::new();
                // Add all the certificates we know about
                client_builder = client_builder.add_root_certificate(
                    reqwest::Certificate::from_pem(&cert_pem)
                        .context("failed to interpret pem as certificate")?,
                );
                for (_, cert_pem) in certs.values() {
                    client_builder = client_builder.add_root_certificate(
                        reqwest::Certificate::from_pem(cert_pem).expect("previously valid cert"),
                    );
                }
                // Finish the clients
                let new_client = client_builder
                    .build()
                    .context("failed to create a HTTP client")?;
                // Use the updated certificates
                *client = new_client;
                certs.insert(server_id, (cert_digest, cert_pem));
                Ok(())
            }

            info!("Scheduler listening for clients on {}", public_addr);
            let request_count = atomic::AtomicUsize::new(0);
            // From server_id -> cert_digest, cert_pem
            let server_certificates: Mutex<HashMap<ServerId, (Vec<u8>, Vec<u8>)>> =
                Default::default();

            let server = rouille::Server::new(public_addr, move |request| {
                let req_id = request_count.fetch_add(1, atomic::Ordering::SeqCst);
                trace!("Req {} ({}): {:?}", req_id, request.remote_addr(), request);
                let response = (|| router!(request,
                    (POST) (/api/v1/scheduler/alloc_job) => {
                        let bearer_auth = match bearer_http_auth(request) {
                            Some(s) => s,
                            None => return make_401("no_bearer_auth"),
                        };
                        match check_client_auth.check(bearer_auth) {
                            Ok(()) => (),
                            Err(client_msg) => {
                                warn!("Bearer auth failed: {:?}", client_msg);
                                return make_401_with_body("bearer_auth_failed", client_msg)
                            },
                        }
                        let toolchain = try_or_400_log!(req_id, bincode_input(request));
                        trace!("Req {}: alloc_job: {:?}", req_id, toolchain);

                        let alloc_job_res: AllocJobResult = try_or_500_log!(req_id, handler.handle_alloc_job(&requester, toolchain));
                        let certs = server_certificates.lock().unwrap();
                        let res = AllocJobHttpResponse::from_alloc_job_result(alloc_job_res, &certs);
                        prepare_response(&request, &res)
                    },
                    (GET) (/api/v1/scheduler/server_certificate/{server_id: ServerId}) => {
                        let certs = server_certificates.lock().unwrap();
                        let (cert_digest, cert_pem) = try_or_500_log!(req_id, certs.get(&server_id)
                            .context("server cert not available"));
                        let res = ServerCertificateHttpResponse {
                            cert_digest: cert_digest.clone(),
                            cert_pem: cert_pem.clone(),
                        };
                        prepare_response(&request, &res)
                    },
                    (POST) (/api/v1/scheduler/heartbeat_server) => {
                        let server_id = check_server_auth_or_err!(request);
                        let heartbeat_server = try_or_400_log!(req_id, bincode_input(request));
                        trace!("Req {}: heartbeat_server: {:?}", req_id, heartbeat_server);

                        let HeartbeatServerHttpRequest { num_cpus, jwt_key, server_nonce, cert_digest, cert_pem } = heartbeat_server;
                        try_or_500_log!(req_id, maybe_update_certs(
                            &mut requester.client.lock().unwrap(),
                            &mut server_certificates.lock().unwrap(),
                            server_id, cert_digest, cert_pem
                        ));
                        let job_authorizer = JWTJobAuthorizer::new(jwt_key);
                        let res: HeartbeatServerResult = try_or_500_log!(req_id, handler.handle_heartbeat_server(
                            server_id, server_nonce,
                            num_cpus,
                            job_authorizer
                        ));
                        prepare_response(&request, &res)
                    },
                    (POST) (/api/v1/scheduler/job_state/{job_id: JobId}) => {
                        let server_id = check_server_auth_or_err!(request);
                        let job_state = try_or_400_log!(req_id, bincode_input(request));
                        trace!("Req {}: job state: {:?}", req_id, job_state);

                        let res: UpdateJobStateResult = try_or_500_log!(req_id, handler.handle_update_job_state(
                            job_id, server_id, job_state
                        ));
                        prepare_response(&request, &res)
                    },
                    (GET) (/api/v1/scheduler/status) => {
                        let res: SchedulerStatusResult = try_or_500_log!(req_id, handler.handle_status());
                        prepare_response(&request, &res)
                    },
                    _ => {
                        warn!("Unknown request {:?}", request);
                        rouille::Response::empty_404()
                    },
                ))();
                trace!("Res {}: {:?}", req_id, response);
                response
            }).map_err(|e| anyhow!(format!("Failed to start http server for sccache scheduler: {}", e)))?;

            // This limit is rouille's default for `start_server_with_pool`, which
            // we would use, except that interface doesn't permit any sort of
            // error handling to be done.
            let server = server.pool_size(num_cpus::get() * 8);
            server.run();

            panic!("Rouille server terminated")
        }
    }

    struct SchedulerRequester {
        client: Mutex<reqwest::Client>,
    }

    impl dist::SchedulerOutgoing for SchedulerRequester {
        fn do_assign_job(
            &self,
            server_id: ServerId,
            job_id: JobId,
            tc: Toolchain,
            auth: String,
        ) -> Result<AssignJobResult> {
            let url = urls::server_assign_job(server_id, job_id);
            let req = self.client.lock().unwrap().post(url);
            bincode_req(req.bearer_auth(auth).bincode(&tc)?)
                .context("POST to scheduler assign_job failed")
        }
    }

    pub struct Server<S> {
        public_addr: SocketAddr,
        scheduler_url: reqwest::Url,
        scheduler_auth: String,
        // HTTPS pieces all the builders will use for connection encryption
        cert_digest: Vec<u8>,
        cert_pem: Vec<u8>,
        privkey_pem: Vec<u8>,
        // Key used to sign any requests relating to jobs
        jwt_key: Vec<u8>,
        // Randomly generated nonce to allow the scheduler to detect server restarts
        server_nonce: ServerNonce,
        handler: S,
    }

    impl<S: dist::ServerIncoming + 'static> Server<S> {
        pub fn new(
            public_addr: SocketAddr,
            scheduler_url: reqwest::Url,
            scheduler_auth: String,
            handler: S,
        ) -> Result<Self> {
            let (cert_digest, cert_pem, privkey_pem) =
                create_https_cert_and_privkey(public_addr)
                    .context("failed to create HTTPS certificate for server")?;
            let mut jwt_key = vec![0; JWT_KEY_LENGTH];
            OsRng.fill_bytes(&mut jwt_key);
            let server_nonce = ServerNonce::new();

            Ok(Self {
                public_addr,
                scheduler_url,
                scheduler_auth,
                cert_digest,
                cert_pem,
                privkey_pem,
                jwt_key,
                server_nonce,
                handler,
            })
        }

        pub fn start(self) -> Result<Void> {
            let Self {
                public_addr,
                scheduler_url,
                scheduler_auth,
                cert_digest,
                cert_pem,
                privkey_pem,
                jwt_key,
                server_nonce,
                handler,
            } = self;
            let heartbeat_req = HeartbeatServerHttpRequest {
                num_cpus: num_cpus::get(),
                jwt_key: jwt_key.clone(),
                server_nonce,
                cert_digest,
                cert_pem: cert_pem.clone(),
            };
            let job_authorizer = JWTJobAuthorizer::new(jwt_key);
            let heartbeat_url = urls::scheduler_heartbeat_server(&scheduler_url);
            let requester = ServerRequester {
                client: reqwest::Client::new(),
                scheduler_url,
                scheduler_auth: scheduler_auth.clone(),
            };

            // TODO: detect if this panics
            thread::spawn(move || {
                let client = reqwest::Client::new();
                loop {
                    trace!("Performing heartbeat");
                    match bincode_req(
                        client
                            .post(heartbeat_url.clone())
                            .bearer_auth(scheduler_auth.clone())
                            .bincode(&heartbeat_req)
                            .expect("failed to serialize heartbeat"),
                    ) {
                        Ok(HeartbeatServerResult { is_new }) => {
                            trace!("Heartbeat success is_new={}", is_new);
                            // TODO: if is_new, terminate all running jobs
                            thread::sleep(HEARTBEAT_INTERVAL)
                        }
                        Err(e) => {
                            error!("Failed to send heartbeat to server: {}", e);
                            thread::sleep(HEARTBEAT_ERROR_INTERVAL)
                        }
                    }
                }
            });

            info!("Server listening for clients on {}", public_addr);
            let request_count = atomic::AtomicUsize::new(0);

            let server = rouille::Server::new_ssl(public_addr, move |request| {
                let req_id = request_count.fetch_add(1, atomic::Ordering::SeqCst);
                trace!("Req {} ({}): {:?}", req_id, request.remote_addr(), request);
                let response = (|| router!(request,
                    (POST) (/api/v1/distserver/assign_job/{job_id: JobId}) => {
                        job_auth_or_401!(request, &job_authorizer, job_id);
                        let toolchain = try_or_400_log!(req_id, bincode_input(request));
                        trace!("Req {}: assign_job({}): {:?}", req_id, job_id, toolchain);

                        let res: AssignJobResult = try_or_500_log!(req_id, handler.handle_assign_job(job_id, toolchain));
                        prepare_response(&request, &res)
                    },
                    (POST) (/api/v1/distserver/submit_toolchain/{job_id: JobId}) => {
                        job_auth_or_401!(request, &job_authorizer, job_id);
                        trace!("Req {}: submit_toolchain({})", req_id, job_id);

                        let body = request.data().expect("body was already read in submit_toolchain");
                        let toolchain_rdr = ToolchainReader(Box::new(body));
                        let res: SubmitToolchainResult = try_or_500_log!(req_id, handler.handle_submit_toolchain(&requester, job_id, toolchain_rdr));
                        prepare_response(&request, &res)
                    },
                    (POST) (/api/v1/distserver/run_job/{job_id: JobId}) => {
                        job_auth_or_401!(request, &job_authorizer, job_id);

                        let mut body = request.data().expect("body was already read in run_job");
                        let bincode_length = try_or_500_log!(req_id, body.read_u32::<BigEndian>()
                            .context("failed to read run job input length")) as u64;

                        let mut bincode_reader = body.take(bincode_length);
                        let runjob = try_or_500_log!(req_id, bincode::deserialize_from(&mut bincode_reader)
                            .context("failed to deserialize run job request"));
                        trace!("Req {}: run_job({}): {:?}", req_id, job_id, runjob);
                        let RunJobHttpRequest { command, outputs } = runjob;
                        let body = bincode_reader.into_inner();
                        let inputs_rdr = InputsReader(Box::new(ZlibReadDecoder::new(body)));
                        let outputs = outputs.into_iter().collect();

                        let res: RunJobResult = try_or_500_log!(req_id, handler.handle_run_job(&requester, job_id, command, outputs, inputs_rdr));
                        prepare_response(&request, &res)
                    },
                    _ => {
                        warn!("Unknown request {:?}", request);
                        rouille::Response::empty_404()
                    },
                ))();
                trace!("Res {}: {:?}", req_id, response);
                response
            }, cert_pem, privkey_pem).map_err(|e| anyhow!(format!("Failed to start http server for sccache server: {}", e)))?;

            // This limit is rouille's default for `start_server_with_pool`, which
            // we would use, except that interface doesn't permit any sort of
            // error handling to be done.
            let server = server.pool_size(num_cpus::get() * 8);
            server.run();

            panic!("Rouille server terminated")
        }
    }

    struct ServerRequester {
        client: reqwest::Client,
        scheduler_url: reqwest::Url,
        scheduler_auth: String,
    }

    impl dist::ServerOutgoing for ServerRequester {
        fn do_update_job_state(
            &self,
            job_id: JobId,
            state: JobState,
        ) -> Result<UpdateJobStateResult> {
            let url = urls::scheduler_job_state(&self.scheduler_url, job_id);
            bincode_req(
                self.client
                    .post(url)
                    .bearer_auth(self.scheduler_auth.clone())
                    .bincode(&state)?,
            )
            .context("POST to scheduler job_state failed")
        }
    }
}

#[cfg(feature = "dist-client")]
mod client {
    use super::super::cache;
    use crate::config;
    use crate::dist::pkg::{InputsPackager, ToolchainPackager};
    use crate::dist::{
        self, AllocJobResult, CompileCommand, JobAlloc, PathTransformer, RunJobResult,
        SchedulerStatusResult, SubmitToolchainResult, Toolchain,
    };
    use crate::util::SpawnExt;
    use byteorder::{BigEndian, WriteBytesExt};
    use flate2::write::ZlibEncoder as ZlibWriteEncoder;
    use flate2::Compression;
    use futures::Future;
    use futures_03::executor::ThreadPool;
    use std::collections::HashMap;
    use std::io::Write;
    use std::path::{Path, PathBuf};
    use std::sync::{Arc, Mutex};
    use std::time::Duration;

    use super::common::{
        bincode_req, bincode_req_fut, AllocJobHttpResponse, ReqwestRequestBuilderExt,
        RunJobHttpRequest, ServerCertificateHttpResponse,
    };
    use super::urls;
    use crate::errors::*;

    const REQUEST_TIMEOUT_SECS: u64 = 600;
    const CONNECT_TIMEOUT_SECS: u64 = 5;

    pub struct Client {
        auth_token: String,
        scheduler_url: reqwest::Url,
        // cert_digest -> cert_pem
        server_certs: Arc<Mutex<HashMap<Vec<u8>, Vec<u8>>>>,
        // TODO: this should really only use the async client, but reqwest async bodies are extremely limited
        // and only support owned bytes, which means the whole toolchain would end up in memory
        client: Arc<Mutex<reqwest::Client>>,
        client_async: Arc<Mutex<reqwest::r#async::Client>>,
        pool: ThreadPool,
        tc_cache: Arc<cache::ClientToolchains>,
        rewrite_includes_only: bool,
    }

    impl Client {
        pub fn new(
            pool: &ThreadPool,
            scheduler_url: reqwest::Url,
            cache_dir: &Path,
            cache_size: u64,
            toolchain_configs: &[config::DistToolchainConfig],
            auth_token: String,
            rewrite_includes_only: bool,
        ) -> Result<Self> {
            let timeout = Duration::new(REQUEST_TIMEOUT_SECS, 0);
            let connect_timeout = Duration::new(CONNECT_TIMEOUT_SECS, 0);
            let client = reqwest::ClientBuilder::new()
                .timeout(timeout)
                .connect_timeout(connect_timeout)
                .build()
                .context("failed to create a HTTP client")?;
            let client_async = reqwest::r#async::ClientBuilder::new()
                .timeout(timeout)
                .connect_timeout(connect_timeout)
                .build()
                .context("failed to create an async HTTP client")?;
            let client_toolchains =
                cache::ClientToolchains::new(cache_dir, cache_size, toolchain_configs)
                    .context("failed to initialise client toolchains")?;
            Ok(Self {
                auth_token,
                scheduler_url,
                server_certs: Default::default(),
                client: Arc::new(Mutex::new(client)),
                client_async: Arc::new(Mutex::new(client_async)),
                pool: pool.clone(),
                tc_cache: Arc::new(client_toolchains),
                rewrite_includes_only,
            })
        }

        fn update_certs(
            client: &mut reqwest::Client,
            client_async: &mut reqwest::r#async::Client,
            certs: &mut HashMap<Vec<u8>, Vec<u8>>,
            cert_digest: Vec<u8>,
            cert_pem: Vec<u8>,
        ) -> Result<()> {
            let mut client_builder = reqwest::ClientBuilder::new();
            let mut client_async_builder = reqwest::r#async::ClientBuilder::new();
            // Add all the certificates we know about
            client_builder = client_builder.add_root_certificate(
                reqwest::Certificate::from_pem(&cert_pem)
                    .context("failed to interpret pem as certificate")?,
            );
            client_async_builder = client_async_builder.add_root_certificate(
                reqwest::Certificate::from_pem(&cert_pem)
                    .context("failed to interpret pem as certificate")?,
            );
            for cert_pem in certs.values() {
                client_builder = client_builder.add_root_certificate(
                    reqwest::Certificate::from_pem(cert_pem).expect("previously valid cert"),
                );
                client_async_builder = client_async_builder.add_root_certificate(
                    reqwest::Certificate::from_pem(cert_pem).expect("previously valid cert"),
                );
            }
            // Finish the clients
            let timeout = Duration::new(REQUEST_TIMEOUT_SECS, 0);
            let new_client = client_builder
                .timeout(timeout)
                .build()
                .context("failed to create a HTTP client")?;
            let new_client_async = client_async_builder
                .timeout(timeout)
                .build()
                .context("failed to create an async HTTP client")?;
            // Use the updated certificates
            *client = new_client;
            *client_async = new_client_async;
            certs.insert(cert_digest, cert_pem);
            Ok(())
        }
    }

    impl dist::Client for Client {
        fn do_alloc_job(&self, tc: Toolchain) -> SFuture<AllocJobResult> {
            let scheduler_url = self.scheduler_url.clone();
            let url = urls::scheduler_alloc_job(&scheduler_url);
            let mut req = self.client_async.lock().unwrap().post(url);
            req = ftry!(req.bearer_auth(self.auth_token.clone()).bincode(&tc));

            let client = self.client.clone();
            let client_async = self.client_async.clone();
            let server_certs = self.server_certs.clone();
            Box::new(bincode_req_fut(req).and_then(move |res| match res {
                AllocJobHttpResponse::Success {
                    job_alloc,
                    need_toolchain,
                    cert_digest,
                } => {
                    let server_id = job_alloc.server_id;
                    let alloc_job_res = f_ok(AllocJobResult::Success {
                        job_alloc,
                        need_toolchain,
                    });
                    if server_certs.lock().unwrap().contains_key(&cert_digest) {
                        return alloc_job_res;
                    }
                    info!(
                        "Need to request new certificate for server {}",
                        server_id.addr()
                    );
                    let url = urls::scheduler_server_certificate(&scheduler_url, server_id);
                    let req = client_async.lock().unwrap().get(url);
                    Box::new(
                        bincode_req_fut(req)
                            .map_err(|e| e.context("GET to scheduler server_certificate failed"))
                            .and_then(move |res: ServerCertificateHttpResponse| {
                                ftry!(Self::update_certs(
                                    &mut client.lock().unwrap(),
                                    &mut client_async.lock().unwrap(),
                                    &mut server_certs.lock().unwrap(),
                                    res.cert_digest,
                                    res.cert_pem,
                                ));
                                alloc_job_res
                            }),
                    )
                }
                AllocJobHttpResponse::Fail { msg } => f_ok(AllocJobResult::Fail { msg }),
            }))
        }
        fn do_get_status(&self) -> SFuture<SchedulerStatusResult> {
            let scheduler_url = self.scheduler_url.clone();
            let url = urls::scheduler_status(&scheduler_url);
            let req = self.client.lock().unwrap().get(url);
            Box::new(self.pool.spawn_fn(move || bincode_req(req)))
        }
        fn do_submit_toolchain(
            &self,
            job_alloc: JobAlloc,
            tc: Toolchain,
        ) -> SFuture<SubmitToolchainResult> {
            match self.tc_cache.get_toolchain(&tc) {
                Ok(Some(toolchain_file)) => {
                    let url = urls::server_submit_toolchain(job_alloc.server_id, job_alloc.job_id);
                    let req = self.client.lock().unwrap().post(url);

                    Box::new(self.pool.spawn_fn(move || {
                        let req = req.bearer_auth(job_alloc.auth.clone()).body(toolchain_file);
                        bincode_req(req)
                    }))
                }
                Ok(None) => f_err(anyhow!("couldn't find toolchain locally")),
                Err(e) => f_err(e),
            }
        }
        fn do_run_job(
            &self,
            job_alloc: JobAlloc,
            command: CompileCommand,
            outputs: Vec<String>,
            inputs_packager: Box<dyn InputsPackager>,
        ) -> SFuture<(RunJobResult, PathTransformer)> {
            let url = urls::server_run_job(job_alloc.server_id, job_alloc.job_id);
            let mut req = self.client.lock().unwrap().post(url);

            Box::new(self.pool.spawn_fn(move || {
                let bincode = bincode::serialize(&RunJobHttpRequest { command, outputs })
                    .context("failed to serialize run job request")?;
                let bincode_length = bincode.len();

                let mut body = vec![];
                body.write_u32::<BigEndian>(bincode_length as u32)
                    .expect("Infallible write of bincode length to vec failed");
                body.write_all(&bincode)
                    .expect("Infallible write of bincode body to vec failed");
                let path_transformer;
                {
                    let mut compressor = ZlibWriteEncoder::new(&mut body, Compression::fast());
                    path_transformer = inputs_packager
                        .write_inputs(&mut compressor)
                        .context("Could not write inputs for compilation")?;
                    compressor.flush().context("failed to flush compressor")?;
                    trace!(
                        "Compressed inputs from {} -> {}",
                        compressor.total_in(),
                        compressor.total_out()
                    );
                    compressor.finish().context("failed to finish compressor")?;
                }

                req = req.bearer_auth(job_alloc.auth.clone()).bytes(body);
                bincode_req(req).map(|res| (res, path_transformer))
            }))
        }

        fn put_toolchain(
            &self,
            compiler_path: &Path,
            weak_key: &str,
            toolchain_packager: Box<dyn ToolchainPackager>,
        ) -> SFuture<(Toolchain, Option<(String, PathBuf)>)> {
            let compiler_path = compiler_path.to_owned();
            let weak_key = weak_key.to_owned();
            let tc_cache = self.tc_cache.clone();
            Box::new(self.pool.spawn_fn(move || {
                tc_cache.put_toolchain(&compiler_path, &weak_key, toolchain_packager)
            }))
        }

        fn rewrite_includes_only(&self) -> bool {
            self.rewrite_includes_only
        }
        fn get_custom_toolchain(&self, exe: &PathBuf) -> Option<PathBuf> {
            match self.tc_cache.get_custom_toolchain(exe) {
                Some(Ok((_, _, path))) => Some(path),
                _ => None,
            }
        }
    }
}<|MERGE_RESOLUTION|>--- conflicted
+++ resolved
@@ -614,32 +614,6 @@
     impl dist::JobAuthorizer for JWTJobAuthorizer {
         fn generate_token(&self, job_id: JobId) -> Result<String> {
             let claims = JobJwt { job_id };
-<<<<<<< HEAD
-            jwt::encode(
-                &JWT_HEADER,
-                &claims,
-                &jwt::EncodingKey::from_secret(&self.server_key),
-            )
-            .map_err(|e| anyhow!("Failed to create JWT for job: {}", e))
-        }
-        fn verify_token(&self, job_id: JobId, token: &str) -> Result<()> {
-            let valid_claims = JobJwt { job_id };
-            jwt::decode(
-                &token,
-                &jwt::DecodingKey::from_secret(&self.server_key),
-                &JWT_VALIDATION,
-            )
-            .map_err(|e| anyhow!("JWT decode failed: {}", e))
-            .and_then(|res| {
-                fn identical_t<T>(_: &T, _: &T) {}
-                identical_t(&res.claims, &valid_claims);
-                if res.claims == valid_claims {
-                    Ok(())
-                } else {
-                    Err(anyhow!("mismatched claims"))
-                }
-            })
-=======
             let key = jwt::EncodingKey::from_secret(&self.server_key);
             jwt::encode(&JWT_HEADER, &claims, &key)
                 .map_err(|e| anyhow!("Failed to create JWT for job: {}", e))
@@ -658,7 +632,6 @@
                         Err(anyhow!("mismatched claims"))
                     }
                 })
->>>>>>> b3f4727e
         }
     }
 
