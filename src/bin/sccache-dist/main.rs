--- conflicted
+++ resolved
@@ -261,17 +261,8 @@
     header: &jwt::Header,
     key: &[u8],
 ) -> Result<String> {
-<<<<<<< HEAD
-    jwt::encode(
-        &header,
-        &ServerJwt { server_id },
-        &jwt::EncodingKey::from_secret(key),
-    )
-    .map_err(Into::into)
-=======
     let key = jwt::EncodingKey::from_secret(key);
     jwt::encode(&header, &ServerJwt { server_id }, &key).map_err(Into::into)
->>>>>>> b3f4727e
 }
 fn dangerous_insecure_extract_jwt_server_token(server_token: &str) -> Option<ServerId> {
     jwt::dangerous_insecure_decode::<ServerJwt>(&server_token)
@@ -283,20 +274,10 @@
     key: &[u8],
     validation: &jwt::Validation,
 ) -> Option<ServerId> {
-<<<<<<< HEAD
-    jwt::decode::<ServerJwt>(
-        server_token,
-        &jwt::DecodingKey::from_secret(key),
-        validation,
-    )
-    .map(|res| res.claims.server_id)
-    .ok()
-=======
     let key = jwt::DecodingKey::from_secret(key);
     jwt::decode::<ServerJwt>(server_token, &key, validation)
         .map(|res| res.claims.server_id)
         .ok()
->>>>>>> b3f4727e
 }
 
 fn run(command: Command) -> Result<i32> {
